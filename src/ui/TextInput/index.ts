--- conflicted
+++ resolved
@@ -41,13 +41,6 @@
       <input id="input" type="text" class="block bg-transparent w-full rounded-md p-3 text-white ring-1 text-base ring-gray-500 focus:ring-ifcjs-200 focus:outline-none placeholder:text-gray-400">
     </div>
     `;
-<<<<<<< HEAD
-    super(components, input);
-    this.labelElement.textContent = config?.label || "Tooeen Text";
-    // input.oninput = () => {
-    //   this.onChange.trigger(this.inputValue);
-    // };
-=======
     super(components, template);
 
     this.innerElements = {
@@ -58,6 +51,5 @@
     this.label = "Tooeen Text";
 
     this.innerElements.label.setAttribute("for", `input-${this.id}`);
->>>>>>> 2db9efa2
   }
 }