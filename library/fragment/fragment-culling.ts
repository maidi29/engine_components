import * as THREE from "three";
import { Fragment } from "bim-fragment";
import { Fragments } from "./fragments";
import { Components } from "../components";

export default class FragmentCulling {
  readonly renderTarget: THREE.WebGLRenderTarget;
  readonly bufferSize: number;
<<<<<<< HEAD
  readonly buffer: Uint8Array;
=======
  readonly buffer: Uint8Array
  readonly materialCache: Map<string, THREE.MeshBasicMaterial>;
>>>>>>> e70eaab8

  constructor(
    private components: Components,
    private fragment: Fragments,
    readonly updateInterval = 1000,
    readonly rtWidth = 512,
<<<<<<< HEAD
    readonly rtHeight = 512
  ) {
    this.renderTarget = new THREE.WebGLRenderTarget(
      this.rtWidth,
      this.rtHeight
    );
    this.bufferSize = this.rtWidth * this.rtHeight * 4;
    this.buffer = new Uint8Array(this.bufferSize);
    window.setInterval(this.updateVisibility, updateInterval);
  }

  updateVisibility = () => {
    this.components.renderer.renderer.setRenderTarget(this.renderTarget);
=======
    readonly rtHeight = 512)

  {
    this.renderTarget = new THREE.WebGLRenderTarget(this.rtWidth, this.rtHeight);
    this.bufferSize = this.rtWidth * this.rtHeight * 4;
    this.buffer = new Uint8Array(this.bufferSize);
    this.materialCache = new Map<string, THREE.MeshBasicMaterial>();
    window.setInterval(this.updateVisibility, updateInterval)
  }

  private getMaterial(r: number, g: number, b: number) {
    const code = `rgb(${r}, ${g}, ${b})`
    let material = this.materialCache.get(code);
    if(!material){
      material = new THREE.MeshBasicMaterial({ color: new THREE.Color(code) })
      this.materialCache.set(code, material)
    }
    return material;
  }


  private updateVisibility = () => {

    this.components.renderer.renderer.setRenderTarget(this.renderTarget)
>>>>>>> e70eaab8

    let r = 0;
    let g = 0;
    let b = 0;
    let i = 0;

    const getNextColor = () => {
<<<<<<< HEAD
      if (i === 1) {
        r++;
        if (r === 255) {
          i++;
        }
      }
      if (i === 2) {
        g++;
        if (g === 255) {
          i++;
        }
      }
      if (i === 3) {
        b++;
        if (b === 255) {
          i++;
=======
      if(i === 0) {
        b++;
        if(b === 256) {
          b = 0;
          i = 1
        }
      }
      if(i === 1) {
        g++;
        i = 0;
        if(g === 256){
          g = 0;
          i = 2
        }
      }
      if(i === 2) {
        r++;
        i = 1;
        if(r === 256){
          r = 0;
          i = 0
>>>>>>> e70eaab8
        }
      }
      return {
<<<<<<< HEAD
        color: new THREE.Color(`rgb(${r}, ${g}, ${b})`),
        code: `${r}${g}${b}`,
      };
    };
=======
        r,
        g,
        b,
        code: `${r}${g}${b}`
      }
    }
>>>>>>> e70eaab8


<<<<<<< HEAD
    const meshesToHideForRender: THREE.Mesh[] = [];
=======
    const fragmentColorMap = new Map<string, Fragment>();
>>>>>>> e70eaab8

    const frags = Object.values(this.fragment.fragments);
    for (const fragment of frags) {
      // Store original materials
      if (!fragment.mesh.userData.prevMat) {
        fragment.mesh.userData.prevMat = fragment.mesh.material;
      }

<<<<<<< HEAD
      const { color, code } = getNextColor();
      const mat = new THREE.MeshBasicMaterial({ color });
=======
      const { r, g, b, code} = getNextColor();
      const mat = this.getMaterial(r, g, b);
>>>>>>> e70eaab8
      fragmentColorMap.set(code, fragment);

      if (Array.isArray(fragment.mesh.material)) {
        const matArray: any[] = [];
        for (const material of fragment.mesh.material) {
<<<<<<< HEAD
          if (material.opacity !== 1) {
            shouldBeHidden = true;
=======
          if(material.opacity !== 1) {
>>>>>>> e70eaab8
          }
          matArray.push(mat);
        }
        fragment.mesh.material = matArray;
      } else {
        // @ts-ignore
        fragment.mesh.material = mat;

        // @ts-ignore
<<<<<<< HEAD
        if (fragment.mesh.material.opacity !== 1) {
          shouldBeHidden = true;
=======
        if(fragment.mesh.material.opacity !== 1) {
>>>>>>> e70eaab8
        }
      }

      // Set to visible
      fragment.mesh.visible = true;
<<<<<<< HEAD

      if (shouldBeHidden) {
        meshesToHideForRender.push(fragment.mesh);
      }
    }

    // console.log(meshesToHideForRender)

    // for(const mesh of meshesToHideForRender) mesh.visible = false;

    this.components.renderer.renderer.render(
      this.components.scene.getScene(),
      this.components.camera.getCamera()
    );

    // for(const mesh of meshesToHideForRender) mesh.visible = true;

    this.components.renderer.renderer.readRenderTargetPixels(
      this.renderTarget,
      0,
      0,
      this.rtWidth,
      this.rtHeight,
      this.buffer
    );
=======
    }

    this.components.renderer.renderer.render(this.components.scene.getScene(), this.components.camera.getCamera())
    this.components.renderer.renderer.readRenderTargetPixels(this.renderTarget, 0, 0, this.rtWidth, this.rtHeight, this.buffer);
>>>>>>> e70eaab8

    const visibleFragments: Fragment[] = []

    for (let i = 0; i < this.bufferSize; i += 4) {
      const r = this.buffer[i];
<<<<<<< HEAD
      const g = this.buffer[i + 1];
      const b = this.buffer[i + 2];
      // const a = this.buffer[i + 3]
      const code = `${r}${g}${b}`;
      fragmentColorMap.delete(code);
    }

    this.components.renderer.renderer.setRenderTarget(null);
=======
      const g = this.buffer[i + 1]
      const b = this.buffer[i + 2]
      //const a = this.buffer[i + 3]
      const code = `${r}${g}${b}`
      const fragment = fragmentColorMap.get(code)
      if(fragment){
        visibleFragments.push(fragment);
        fragmentColorMap.delete(code);
      }
    }

    this.fragment.highlighter.fragments = visibleFragments;

    this.components.renderer.renderer.setRenderTarget(null)
>>>>>>> e70eaab8

    for (const [_code, fragment] of fragmentColorMap.entries()) {
      fragment.mesh.visible = false;
    }

    for (const fragment of frags) {
      // Restore material
      fragment.mesh.material = fragment.mesh.userData.prevMat;
    }
  };
}<|MERGE_RESOLUTION|>--- conflicted
+++ resolved
@@ -6,33 +6,14 @@
 export default class FragmentCulling {
   readonly renderTarget: THREE.WebGLRenderTarget;
   readonly bufferSize: number;
-<<<<<<< HEAD
-  readonly buffer: Uint8Array;
-=======
   readonly buffer: Uint8Array
   readonly materialCache: Map<string, THREE.MeshBasicMaterial>;
->>>>>>> e70eaab8
 
   constructor(
     private components: Components,
     private fragment: Fragments,
     readonly updateInterval = 1000,
     readonly rtWidth = 512,
-<<<<<<< HEAD
-    readonly rtHeight = 512
-  ) {
-    this.renderTarget = new THREE.WebGLRenderTarget(
-      this.rtWidth,
-      this.rtHeight
-    );
-    this.bufferSize = this.rtWidth * this.rtHeight * 4;
-    this.buffer = new Uint8Array(this.bufferSize);
-    window.setInterval(this.updateVisibility, updateInterval);
-  }
-
-  updateVisibility = () => {
-    this.components.renderer.renderer.setRenderTarget(this.renderTarget);
-=======
     readonly rtHeight = 512)
 
   {
@@ -57,7 +38,6 @@
   private updateVisibility = () => {
 
     this.components.renderer.renderer.setRenderTarget(this.renderTarget)
->>>>>>> e70eaab8
 
     let r = 0;
     let g = 0;
@@ -65,24 +45,6 @@
     let i = 0;
 
     const getNextColor = () => {
-<<<<<<< HEAD
-      if (i === 1) {
-        r++;
-        if (r === 255) {
-          i++;
-        }
-      }
-      if (i === 2) {
-        g++;
-        if (g === 255) {
-          i++;
-        }
-      }
-      if (i === 3) {
-        b++;
-        if (b === 255) {
-          i++;
-=======
       if(i === 0) {
         b++;
         if(b === 256) {
@@ -104,56 +66,33 @@
         if(r === 256){
           r = 0;
           i = 0
->>>>>>> e70eaab8
         }
       }
       return {
-<<<<<<< HEAD
-        color: new THREE.Color(`rgb(${r}, ${g}, ${b})`),
-        code: `${r}${g}${b}`,
-      };
-    };
-=======
         r,
         g,
         b,
         code: `${r}${g}${b}`
       }
     }
->>>>>>> e70eaab8
 
 
-<<<<<<< HEAD
-    const meshesToHideForRender: THREE.Mesh[] = [];
-=======
     const fragmentColorMap = new Map<string, Fragment>();
->>>>>>> e70eaab8
 
-    const frags = Object.values(this.fragment.fragments);
-    for (const fragment of frags) {
+    for (const fragment of this.fragment.fragments) {
       // Store original materials
       if (!fragment.mesh.userData.prevMat) {
         fragment.mesh.userData.prevMat = fragment.mesh.material;
       }
 
-<<<<<<< HEAD
-      const { color, code } = getNextColor();
-      const mat = new THREE.MeshBasicMaterial({ color });
-=======
       const { r, g, b, code} = getNextColor();
       const mat = this.getMaterial(r, g, b);
->>>>>>> e70eaab8
       fragmentColorMap.set(code, fragment);
 
       if (Array.isArray(fragment.mesh.material)) {
         const matArray: any[] = [];
         for (const material of fragment.mesh.material) {
-<<<<<<< HEAD
-          if (material.opacity !== 1) {
-            shouldBeHidden = true;
-=======
           if(material.opacity !== 1) {
->>>>>>> e70eaab8
           }
           matArray.push(mat);
         }
@@ -163,64 +102,21 @@
         fragment.mesh.material = mat;
 
         // @ts-ignore
-<<<<<<< HEAD
-        if (fragment.mesh.material.opacity !== 1) {
-          shouldBeHidden = true;
-=======
         if(fragment.mesh.material.opacity !== 1) {
->>>>>>> e70eaab8
         }
       }
 
       // Set to visible
       fragment.mesh.visible = true;
-<<<<<<< HEAD
-
-      if (shouldBeHidden) {
-        meshesToHideForRender.push(fragment.mesh);
-      }
-    }
-
-    // console.log(meshesToHideForRender)
-
-    // for(const mesh of meshesToHideForRender) mesh.visible = false;
-
-    this.components.renderer.renderer.render(
-      this.components.scene.getScene(),
-      this.components.camera.getCamera()
-    );
-
-    // for(const mesh of meshesToHideForRender) mesh.visible = true;
-
-    this.components.renderer.renderer.readRenderTargetPixels(
-      this.renderTarget,
-      0,
-      0,
-      this.rtWidth,
-      this.rtHeight,
-      this.buffer
-    );
-=======
     }
 
     this.components.renderer.renderer.render(this.components.scene.getScene(), this.components.camera.getCamera())
     this.components.renderer.renderer.readRenderTargetPixels(this.renderTarget, 0, 0, this.rtWidth, this.rtHeight, this.buffer);
->>>>>>> e70eaab8
 
     const visibleFragments: Fragment[] = []
 
     for (let i = 0; i < this.bufferSize; i += 4) {
       const r = this.buffer[i];
-<<<<<<< HEAD
-      const g = this.buffer[i + 1];
-      const b = this.buffer[i + 2];
-      // const a = this.buffer[i + 3]
-      const code = `${r}${g}${b}`;
-      fragmentColorMap.delete(code);
-    }
-
-    this.components.renderer.renderer.setRenderTarget(null);
-=======
       const g = this.buffer[i + 1]
       const b = this.buffer[i + 2]
       //const a = this.buffer[i + 3]
@@ -235,7 +131,6 @@
     this.fragment.highlighter.fragments = visibleFragments;
 
     this.components.renderer.renderer.setRenderTarget(null)
->>>>>>> e70eaab8
 
     for (const [_code, fragment] of fragmentColorMap.entries()) {
       fragment.mesh.visible = false;
